--- conflicted
+++ resolved
@@ -7,11 +7,8 @@
 import (
 	"bytes"
 	"cmp"
-<<<<<<< HEAD
 	"crypto/subtle"
-=======
 	"context"
->>>>>>> f1269072
 	"encoding/json"
 	"errors"
 	"fmt"
@@ -77,7 +74,9 @@
 
 	// The other /localapi/v0/NAME handlers are exact matches and contain only NAME
 	// without a trailing slash:
-<<<<<<< HEAD
+	"request-amnezia-wg-config":    (*Handler).serveRequestAmneziaWGConfig,
+	"awg-sync-peers":               (*Handler).serveAWGSyncPeers,
+	"awg-sync-apply":               (*Handler).serveAWGSyncApply,
 	"check-prefs":          (*Handler).serveCheckPrefs,
 	"check-so-mark-in-use": (*Handler).serveCheckSOMarkInUse,
 	"derpmap":              (*Handler).serveDERPMap,
@@ -93,25 +92,6 @@
 	"start":                (*Handler).serveStart,
 	"status":               (*Handler).serveStatus,
 	"whois":                (*Handler).serveWhoIs,
-=======
-	"request-amnezia-wg-config":    (*Handler).serveRequestAmneziaWGConfig,
-	"awg-sync-peers":               (*Handler).serveAWGSyncPeers,
-	"awg-sync-apply":               (*Handler).serveAWGSyncApply,
-	"check-prefs":       (*Handler).serveCheckPrefs,
-	"derpmap":           (*Handler).serveDERPMap,
-	"goroutines":        (*Handler).serveGoroutines,
-	"login-interactive": (*Handler).serveLoginInteractive,
-	"logout":            (*Handler).serveLogout,
-	"ping":              (*Handler).servePing,
-	"prefs":             (*Handler).servePrefs,
-	"reload-config":     (*Handler).reloadConfig,
-	"reset-auth":        (*Handler).serveResetAuth,
-	"set-expiry-sooner": (*Handler).serveSetExpirySooner,
-	"shutdown":          (*Handler).serveShutdown,
-	"start":             (*Handler).serveStart,
-	"status":            (*Handler).serveStatus,
-	"whois":             (*Handler).serveWhoIs,
->>>>>>> f1269072
 }
 
 func init() {
